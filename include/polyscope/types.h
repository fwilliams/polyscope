// Copyright 2017-2019, Nicholas Sharp and the Polyscope contributors. http://polyscope.run.
#pragma once

// Various types / enums / forward declarations which are broadly useful

namespace polyscope {

enum class NavigateStyle { Turntable = 0, Free, Planar, Arcball };
<<<<<<< HEAD
enum class UpDir { XUp = 0, YUp, ZUp, NegXUp, NegYUp, NegZUp };
=======
enum class UpDir { XUp = 0, YUp, ZUp, NegXUp, NegYUp, NegZUp};
enum class FrontDir { XFront = 0, YFront, ZFront, NegXFront, NegYFront, NegZFront};
>>>>>>> 4021c41b
enum class BackgroundView { None = 0 };
enum class ProjectionMode { Perspective = 0, Orthographic };
enum class TransparencyMode { None = 0, Simple, Pretty };
enum class GroundPlaneMode { None, Tile, TileReflection, ShadowOnly };
enum class BackFacePolicy { Identical, Different, Custom, Cull };

enum class PointRenderMode { Sphere = 0, Quad };
enum class MeshElement { VERTEX = 0, FACE, EDGE, HALFEDGE, CORNER };
enum class MeshShadeStyle { Smooth = 0, Flat, AutoFlat};
enum class VolumeMeshElement { VERTEX = 0, EDGE, FACE, CELL };
enum class VolumeCellType { TET = 0, HEX };

enum class ImplicitRenderMode { SphereMarch, FixedStep};

// What is the meaningful range of these values?
// Used to set meaningful colormaps
// STANDARD: [-inf, inf], zero does not mean anything special (ie, position)
// SYMMETRIC: [-inf, inf], zero is special (ie, net profit/loss)
// MAGNITUDE: [0, inf], zero is special (ie, length of a vector)
enum class DataType { STANDARD = 0, SYMMETRIC, MAGNITUDE };


}; // namespace polyscope<|MERGE_RESOLUTION|>--- conflicted
+++ resolved
@@ -6,12 +6,8 @@
 namespace polyscope {
 
 enum class NavigateStyle { Turntable = 0, Free, Planar, Arcball };
-<<<<<<< HEAD
 enum class UpDir { XUp = 0, YUp, ZUp, NegXUp, NegYUp, NegZUp };
-=======
-enum class UpDir { XUp = 0, YUp, ZUp, NegXUp, NegYUp, NegZUp};
 enum class FrontDir { XFront = 0, YFront, ZFront, NegXFront, NegYFront, NegZFront};
->>>>>>> 4021c41b
 enum class BackgroundView { None = 0 };
 enum class ProjectionMode { Perspective = 0, Orthographic };
 enum class TransparencyMode { None = 0, Simple, Pretty };
