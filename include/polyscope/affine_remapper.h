// Copyright 2017-2019, Nicholas Sharp and the Polyscope contributors. http://polyscope.run.
#pragma once

#include "polyscope/render/color_maps.h"
#include "polyscope/types.h"
#include "polyscope/utilities.h"

#include <algorithm>
#include <cmath>
#include <iostream>
#include <utility>
#include <vector>

namespace polyscope {


<<<<<<< HEAD
// What is the meaningful range of these values?
// Used to set meaningful colormaps
// STANDARD: [-inf, inf], zero does not mean anything special (ie, position)
// SYMMETRIC: [-inf, inf], zero is special (ie, net profit/loss)
// MAGNITUDE: [0, inf], zero is special (ie, length of a vector)
//
// TODO this is a bad name but we're stuck with it because it's user-facing...
enum class DataType { STANDARD = 0, SYMMETRIC, MAGNITUDE };

=======
>>>>>>> 4021c41b
inline std::string defaultColorMap(DataType type);


// What is the meaningful scale of an R3 vector?
// Used to scale vector lengths in a meaningful way
// STANDARD: no special meaning
// AMBIENT: vector represent distances in the ambient space
enum class VectorType { STANDARD = 0, AMBIENT };


// Field magnitude type
template <class P>
struct FIELD_MAG {
  typedef double type;
};
template <>
struct FIELD_MAG<glm::vec3> {
  typedef float type;
};


template <typename T>
std::pair<typename FIELD_MAG<T>::type, typename FIELD_MAG<T>::type>
robustMinMax(const std::vector<T>& data, typename FIELD_MAG<T>::type rangeEPS = 1e-12);


// Map data in to the range [0,1]
template <typename T>
class AffineRemapper {

public:
  // Create a new remapper
  AffineRemapper(const std::vector<T>& data, DataType datatype = DataType::STANDARD);
  AffineRemapper(T offset, typename FIELD_MAG<T>::type scale);
  AffineRemapper(typename FIELD_MAG<T>::type minVal, typename FIELD_MAG<T>::type maxVal,
                 DataType datatype = DataType::STANDARD);
  AffineRemapper(); // identity mapper

  // Data that defines the map as f(x) = (x - offset) * scale
  T offset;
  typename FIELD_MAG<T>::type scale, minVal, maxVal;

  T map(const T& x);
  void setMinMax(const std::vector<T>& data); // useful when using identity mapper but want accurate bounds
  std::string printBounds();

  // Helpers for logic on templated fields
  static T one();
  static T zero();
};

} // namespace polyscope


#include "polyscope/affine_remapper.ipp"<|MERGE_RESOLUTION|>--- conflicted
+++ resolved
@@ -14,18 +14,6 @@
 namespace polyscope {
 
 
-<<<<<<< HEAD
-// What is the meaningful range of these values?
-// Used to set meaningful colormaps
-// STANDARD: [-inf, inf], zero does not mean anything special (ie, position)
-// SYMMETRIC: [-inf, inf], zero is special (ie, net profit/loss)
-// MAGNITUDE: [0, inf], zero is special (ie, length of a vector)
-//
-// TODO this is a bad name but we're stuck with it because it's user-facing...
-enum class DataType { STANDARD = 0, SYMMETRIC, MAGNITUDE };
-
-=======
->>>>>>> 4021c41b
 inline std::string defaultColorMap(DataType type);
 
 
