--- conflicted
+++ resolved
@@ -5,63 +5,6 @@
 ### Policy settings
 cmake_policy(SET CMP0054 NEW)   # don't implicitly dereference inside if()
 
-<<<<<<< HEAD
-### Check if running as subproject or standalone
-get_directory_property(HAVE_PARENT PARENT_DIRECTORY)
-
-### Configure output locations
-set(CMAKE_ARCHIVE_OUTPUT_DIRECTORY ${CMAKE_BINARY_DIR}/lib)
-set(CMAKE_LIBRARY_OUTPUT_DIRECTORY ${CMAKE_BINARY_DIR}/lib)
-set(CMAKE_RUNTIME_OUTPUT_DIRECTORY ${CMAKE_BINARY_DIR}/bin)
-
-### Compiler options
-set( CMAKE_EXPORT_COMPILE_COMMANDS 1 ) # Emit a compile flags file to support completion engines 
-
-if ("${CMAKE_CXX_COMPILER_ID}" MATCHES "Clang" OR "${CMAKE_CXX_COMPILER_ID}" STREQUAL "GNU")
-  # using Clang (linux or apple) or GCC
-  message("Using clang/gcc compiler flags")
-  SET(BASE_CXX_FLAGS "-std=c++11 -Wall -Wextra -Werror -g3")
-  SET(DISABLED_WARNINGS " -Wno-unused-parameter -Wno-unused-variable -Wno-unused-private-field -Wno-unused-function -Wno-deprecated-declarations")
-  SET(TRACE_INCLUDES " -H -Wno-error=unused-command-line-argument")
-
-  # clang-specific things
-  if ("${CMAKE_CXX_COMPILER_ID}" MATCHES "Clang")
-    SET(BASE_CXX_FLAGS "${BASE_CXX_FLAGS} -ferror-limit=5 -fcolor-diagnostics")
-  endif()
-  # gcc-specific things
-  if ("${CMAKE_CXX_COMPILER_ID}" STREQUAL "GNU")
-    SET(DISABLED_WARNINGS "${DISABLED_WARNINGS}  -Wno-int-in-bool-context  -Wno-unused-but-set-variable -Wno-format-zero-length -Wno-shift-count-overflow")
-  endif()
-
-
-  SET(CMAKE_CXX_FLAGS "${BASE_CXX_FLAGS} ${DISABLED_WARNINGS}")
-  #SET(CMAKE_CXX_FLAGS "${CMAKE_CXX_FLAGS} ${TRACE_INCLUDES}") # uncomment if you need to track down where something is getting included from
-  #SET(CMAKE_CXX_FLAGS_DEBUG          "-g3")
-  SET(CMAKE_CXX_FLAGS_DEBUG          "-g3 -fsanitize=address")
-  SET(CMAKE_CXX_FLAGS_MINSIZEREL     "-Os -DNDEBUG")
-  SET(CMAKE_CXX_FLAGS_RELEASE        "-march=native -O3 -DNDEBUG")
-  SET(CMAKE_CXX_FLAGS_RELWITHDEBINFO "-O2 -g")
-elseif ("${CMAKE_CXX_COMPILER_ID}" STREQUAL "MSVC")
-  # using Visual Studio C++
-  message("Using Visual Studio compiler flags")
-  set(BASE_CXX_FLAGS "${CMAKE_CXX_FLAGS} /W4")
-  set(BASE_CXX_FLAGS "${CMAKE_CXX_FLAGS} /MP") # parallel build
-  SET(DISABLED_WARNINGS "${DISABLED_WARNINGS} /wd\"4267\"")  # ignore conversion to smaller type (fires more aggressively than the gcc version, which is annoying)
-  SET(DISABLED_WARNINGS "${DISABLED_WARNINGS} /wd\"4244\"")  # ignore conversion to smaller type (fires more aggressively than the gcc version, which is annoying)
-  SET(DISABLED_WARNINGS "${DISABLED_WARNINGS} /wd\"4305\"")  # ignore truncation on initialization
-  SET(CMAKE_CXX_FLAGS "${BASE_CXX_FLAGS} ${DISABLED_WARNINGS}")
-  set(CMAKE_CXX_FLAGS_RELEASE "${CMAKE_CXX_FLAGS_RELEASE} /MD")
-  set(CMAKE_CXX_FLAGS_DEBUG "${CMAKE_CXX_FLAGS_DEBUG} /MDd")
-
-  add_definitions(/D "_CRT_SECURE_NO_WARNINGS")
-  add_definitions (-DNOMINMAX)
-else()
-  # unrecognized
-  message( FATAL_ERROR "Unrecognized compiler [${CMAKE_CXX_COMPILER_ID}]" )
-endif()
-
-=======
->>>>>>> 27999e9c
 ### Do anything needed for dependencies and bring their stuff in to scope
 add_subdirectory(deps)
 
