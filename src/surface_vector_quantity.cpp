--- conflicted
+++ resolved
@@ -207,44 +207,7 @@
   ImGui::NextColumn();
 }
 
-<<<<<<< HEAD
-
-// ========================================================
-// ==========        Intrinsic Helper Functions ===========
-// ========================================================
-
-namespace {
-
-void writeToObjFile(std::string filename, std::vector<std::vector<std::array<geometrycentral::Vector3, 2>>>& lines) {
-
-  std::ofstream out(filename);
-  out << std::fixed;
-
-  std::vector<std::vector<size_t>> inds;
-  size_t nP = 0;
-  for (auto l : lines) {
-    inds.push_back(std::vector<size_t>());
-    for (auto p : l) {
-      Vector3 pos = p[0];
-      out << "v " << pos.x << " " << pos.y << " " << pos.z << endl;
-      inds.back().push_back(nP);
-      nP++;
-    }
-  }
-
-  for (auto l : inds) {
-      out << "l";
-    for (size_t ind : l) {
-      out << " " << (ind+1); // convert to 1 based
-    }
-    out << endl;
-  }
-}
-};
-
-=======
 std::string SurfaceFaceVectorQuantity::niceName() { return name + " (face vector)"; }
->>>>>>> 27999e9c
 
 // ========================================================
 // ==========        Intrinsic Face Vector       ==========
