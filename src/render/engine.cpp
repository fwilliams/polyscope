--- conflicted
+++ resolved
@@ -1,6 +1,5 @@
 // Copyright 2017-2019, Nicholas Sharp and the Polyscope contributors. http://polyscope.run.
-//
-// // re-bind the default buffer
+
 #include "polyscope/render/engine.h"
 
 #include "polyscope/polyscope.h"
@@ -94,23 +93,23 @@
 
 AttributeBuffer::~AttributeBuffer() {}
 
-Texture::Texture(int dim_, TextureFormat format_, unsigned int sizeX_, unsigned int sizeY_)
+TextureBuffer::TextureBuffer(int dim_, TextureFormat format_, unsigned int sizeX_, unsigned int sizeY_)
     : dim(dim_), format(format_), sizeX(sizeX_), sizeY(sizeY_), uniqueID(render::engine->getNextUniqueID()) {
   if (sizeX > (1 << 22)) throw std::runtime_error("OpenGL error: invalid texture dimensions");
   if (dim > 1 && sizeY > (1 << 22)) throw std::runtime_error("OpenGL error: invalid texture dimensions");
 }
 
-Texture::~Texture() {}
-
-void Texture::setFilterMode(FilterMode newMode) {}
-
-void Texture::resize(unsigned int newLen) { sizeX = newLen; }
-void Texture::resize(unsigned int newX, unsigned int newY) {
+TextureBuffer::~TextureBuffer() {}
+
+void TextureBuffer::setFilterMode(FilterMode newMode) {}
+
+void TextureBuffer::resize(unsigned int newLen) { sizeX = newLen; }
+void TextureBuffer::resize(unsigned int newX, unsigned int newY) {
   sizeX = newX;
   sizeY = newY;
 }
 
-unsigned int Texture::getTotalSize() const {
+unsigned int TextureBuffer::getTotalSize() const {
   switch (dim) {
   case 1:
     return getSizeX();
@@ -151,10 +150,10 @@
   for (auto& b : renderBuffersDepth) {
     b->resize(newXSize, newYSize);
   }
-  for (auto& b : texturesColor) {
+  for (auto& b : textureBuffersColor) {
     b->resize(newXSize, newYSize);
   }
-  for (auto& b : texturesDepth) {
+  for (auto& b : textureBuffersDepth) {
     b->resize(newXSize, newYSize);
   }
   sizeX = newXSize;
@@ -260,13 +259,9 @@
 
     ImGui::SetNextTreeNodeOpen(false, ImGuiCond_FirstUseEver);
     if (ImGui::TreeNode("Tone Mapping")) {
-      ImGui::SliderFloat("exposure", &exposure, 0.1, 2.0, "%.3f",
-                         ImGuiSliderFlags_Logarithmic | ImGuiSliderFlags_NoRoundToFormat);
-      ImGui::SliderFloat("white level", &whiteLevel, 0.0, 2.0, "%.3f",
-                         ImGuiSliderFlags_Logarithmic | ImGuiSliderFlags_NoRoundToFormat);
-      ImGui::SliderFloat("gamma", &gamma, 0.5, 3.0, "%.3f",
-                         ImGuiSliderFlags_Logarithmic | ImGuiSliderFlags_NoRoundToFormat);
-
+      ImGui::SliderFloat("exposure", &exposure, 0.1, 2.0, "%.3f", 2.);
+      ImGui::SliderFloat("white level", &whiteLevel, 0.0, 2.0, "%.3f", 2.);
+      ImGui::SliderFloat("gamma", &gamma, 0.5, 3.0, "%.3f", 2.);
       ImGui::TreePop();
     }
 
@@ -567,9 +562,9 @@
   { // Scene buffer
 
     // Note that this is basically duplicated in ground_plane.cpp, changes here should probably be reflected there
-    sceneColor = generateTexture(TextureFormat::RGBA16F, view::bufferWidth, view::bufferHeight);
+    sceneColor = generateTextureBuffer(TextureFormat::RGBA16F, view::bufferWidth, view::bufferHeight);
     // sceneDepth = generateRenderBuffer(RenderBufferType::Depth, view::bufferWidth, view::bufferHeight);
-    sceneDepth = generateTexture(TextureFormat::DEPTH24, view::bufferWidth, view::bufferHeight);
+    sceneDepth = generateTextureBuffer(TextureFormat::DEPTH24, view::bufferWidth, view::bufferHeight);
 
     sceneBuffer = generateFrameBuffer(view::bufferWidth, view::bufferHeight);
     sceneBuffer->addColorBuffer(sceneColor);
@@ -581,7 +576,7 @@
   }
 
   { // Alternate depth texture used for some effects
-    sceneDepthMin = generateTexture(TextureFormat::DEPTH24, view::bufferWidth, view::bufferHeight);
+    sceneDepthMin = generateTextureBuffer(TextureFormat::DEPTH24, view::bufferWidth, view::bufferHeight);
 
     sceneDepthMinFrame = generateFrameBuffer(view::bufferWidth, view::bufferHeight);
     sceneDepthMinFrame->addDepthBuffer(sceneDepthMin);
@@ -589,7 +584,7 @@
   }
 
   { // "Final" scene buffer (after resolving)
-    sceneColorFinal = generateTexture(TextureFormat::RGBA16F, view::bufferWidth, view::bufferHeight);
+    sceneColorFinal = generateTextureBuffer(TextureFormat::RGBA16F, view::bufferWidth, view::bufferHeight);
 
     sceneBufferFinal = generateFrameBuffer(view::bufferWidth, view::bufferHeight);
     sceneBufferFinal->addColorBuffer(sceneColorFinal);
@@ -657,12 +652,12 @@
   }
 }
 
-<<<<<<< HEAD
 uint64_t Engine::getNextUniqueID() {
   uint64_t thisID = uniqueID;
   uniqueID++;
   return thisID;
-=======
+}
+
 void Engine::pushBindFramebufferForRendering(FrameBuffer& f) {
   if (currRenderFramebuffer == nullptr)
     throw std::runtime_error("tried to push current framebuff on to stack, but it is null");
@@ -675,7 +670,6 @@
     throw std::runtime_error("called popBindFramebufferForRendering() on empty stack. Forgot to push?");
   renderFramebufferStack.back()->bindForRendering();
   renderFramebufferStack.pop_back();
->>>>>>> 4021c41b
 }
 
 void Engine::addSlicePlane(std::string uniquePostfix) {
@@ -915,8 +909,8 @@
   loadBlendableMaterial(matName, names);
 }
 
-std::shared_ptr<Texture> Engine::loadMaterialTexture(float* data, int width, int height) {
-  std::shared_ptr<Texture> t = engine->generateTexture(TextureFormat::RGB16F, width, height, data);
+std::shared_ptr<TextureBuffer> Engine::loadMaterialTexture(float* data, int width, int height) {
+  std::shared_ptr<TextureBuffer> t = engine->generateTexture(TextureFormat::RGB16F, width, height, data);
   t->setFilterMode(FilterMode::Linear);
   return t;
 }
@@ -1048,7 +1042,7 @@
 }
 
 
-void Engine::showTextureInImGuiWindow(std::string windowName, Texture* buffer) {
+void Engine::showTextureInImGuiWindow(std::string windowName, TextureBuffer* buffer) {
   ImGui::Begin(windowName.c_str());
 
   if (buffer->getDimension() != 2) error("only know how to show 2D textures");
