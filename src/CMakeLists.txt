# Maybe stop from CMAKEing in the wrong place
if (CMAKE_BINARY_DIR STREQUAL CMAKE_SOURCE_DIR)
    message(FATAL_ERROR "Source and build directories cannot be the same. Go use the /build directory.")
endif()

SET(INCLUDE_ROOT "${CMAKE_CURRENT_SOURCE_DIR}/../include/polyscope/")

# Lists that will be populated for the render backend

# Add the main _engine file no matter what. All of the interesting parts are ifdef'd out, and this
# allows us to resolve stubs.
list (APPEND BACKEND_SRCS
    render/opengl/gl_engine.cpp  
    render/mock_opengl/mock_gl_engine.cpp  
)

# Configure the render backend
if("${POLYSCOPE_BACKEND_OPENGL3_GLFW}")
  message("Polyscope backend openGL3_glfw enabled")
  
  list (APPEND BACKEND_SRCS
    render/opengl/gl_engine.cpp  
    render/opengl/shaders/texture_draw_shaders.cpp  
    render/opengl/shaders/lighting_shaders.cpp  
    render/opengl/shaders/ground_plane_shaders.cpp  
    render/opengl/shaders/gizmo_shaders.cpp  
    render/opengl/shaders/histogram_shaders.cpp  
    render/opengl/shaders/surface_mesh_shaders.cpp  
    render/opengl/shaders/volume_mesh_shaders.cpp  
    render/opengl/shaders/vector_shaders.cpp  
    render/opengl/shaders/sphere_shaders.cpp  
    render/opengl/shaders/ribbon_shaders.cpp  
    render/opengl/shaders/cylinder_shaders.cpp  
    render/opengl/shaders/rules.cpp  
    render/opengl/shaders/common.cpp  
  )

  list(APPEND BACKEND_HEADERS
    ${INCLUDE_ROOT}render/opengl/gl_engine.h
    ${INCLUDE_ROOT}render/opengl/shaders/common.h
  )

  list(APPEND BACKEND_INCLUDE_DIRS
    ${CMAKE_CURRENT_SOURCE_DIR}/../deps/glad/include
    ${CMAKE_CURRENT_SOURCE_DIR}/../deps/glfw/include
  )

  # Link settings
  list(APPEND BACKEND_LIBS
    glfw ${GLFW_LIBRARIES}
  )

  if(APPLE)
      # On macOS, get openGL & friends from Frameworks; do not use GLAD at all

      # NOTE: This code is essentially duplicated here and in deps/imgui/CMakeLists.txt

      # Apple is playing hardball and deprecating openGL... we'll cross that bridge when we come to it
      # Silence warnings about openGL deprecation
      add_definitions(-DGL_SILENCE_DEPRECATION)  

      find_library(cocoa_library Cocoa)
      find_library(opengl_library OpenGL)
      find_library(corevideo_library CoreVideo)
      find_library(iokit_library IOKit)
      list(APPEND BACKEND_LIBS ${cocoa_library} ${opengl_library} ${corevideo_library} ${iokit_library})
  else()
      # On Windows/Linux, use the glad openGL loader

      list(APPEND BACKEND_LIBS glad)
  endif()
      
  add_definitions(-DPOLYSCOPE_BACKEND_OPENGL3_GLFW_ENABLED)  
endif()
  
if("${POLYSCOPE_BACKEND_OPENGL_MOCK}")
  message("Polyscope backend openGL_mock enabled")
  
  list (APPEND BACKEND_SRCS
    render/mock_opengl/mock_gl_engine.cpp  
    render/opengl/shaders/texture_draw_shaders.cpp  
    render/opengl/shaders/lighting_shaders.cpp  
    render/opengl/shaders/ground_plane_shaders.cpp  
    render/opengl/shaders/gizmo_shaders.cpp  
    render/opengl/shaders/histogram_shaders.cpp  
    render/opengl/shaders/surface_mesh_shaders.cpp  
    render/opengl/shaders/volume_mesh_shaders.cpp  
    render/opengl/shaders/vector_shaders.cpp  
    render/opengl/shaders/sphere_shaders.cpp  
    render/opengl/shaders/ribbon_shaders.cpp  
    render/opengl/shaders/cylinder_shaders.cpp  
    render/opengl/shaders/rules.cpp  
    render/opengl/shaders/common.cpp  
  )

  list(APPEND BACKEND_HEADERS
    ${INCLUDE_ROOT}render/mock_opengl/mock_gl_engine.h
    ${INCLUDE_ROOT}render/opengl/shaders/common.h
  )

  list(APPEND BACKEND_INCLUDE_DIRS
  )

  # Link settings
  list(APPEND BACKEND_LIBS
  )

add_definitions(-DPOLYSCOPE_BACKEND_OPENGL_MOCK_ENABLED)  
endif()


SET(SRCS
  
  # Core functionality 
  polyscope.cpp
  options.cpp
  internal.cpp
  state.cpp
  structure.cpp
  quantity.cpp
  utilities.cpp
  view.cpp
  screenshot.cpp
  messages.cpp
  pick.cpp
  widget.cpp
  
  # Rendering stuff
  render/engine.cpp  
  render/color_maps.cpp
  render/ground_plane.cpp
  render/materials.cpp
  render/initialize_backend.cpp  
  render/shader_builder.cpp  
  render/managed_buffer.cpp  
  render/templated_buffers.cpp  

  # General utilities
  disjoint_sets.cpp
  file_helpers.cpp
  camera_parameters.cpp
  histogram.cpp
  persistent_value.cpp
  color_management.cpp
  transformation_gizmo.cpp
  slice_plane.cpp

  ## Structures

  # Point cloud
  point_cloud.cpp
  point_cloud_color_quantity.cpp
  point_cloud_scalar_quantity.cpp
  point_cloud_vector_quantity.cpp
  # point_cloud_parameterization_quantity.cpp TODO restore

  # Surface
  surface_mesh.cpp
  surface_mesh_io.cpp
  surface_scalar_quantity.cpp
  surface_color_quantity.cpp
  # surface_parameterization_quantity.cpp TODO restore
  surface_vector_quantity.cpp
  # surface_count_quantity.cpp # TODO delete these old files
  # surface_graph_quantity.cpp
  #surface_subset_quantity.cpp
  #surface_selection_quantity.cpp
  #surface_input_curve_quantity.cpp
  
  # Curve network
  # TODO restore
  # curve_network.cpp
  # curve_network_scalar_quantity.cpp
  # curve_network_color_quantity.cpp
  # curve_network_vector_quantity.cpp
  
  # Volume mesh
  # TODO restore
  # volume_mesh.cpp
  # volume_mesh_color_quantity.cpp
  # volume_mesh_scalar_quantity.cpp
  # volume_mesh_vector_quantity.cpp
  
  # Volume grid
  volume_grid.cpp
  #volume_mesh_color_quantity.cpp
  volume_grid_scalar_quantity.cpp
  volume_grid_vector_quantity.cpp
  
  # Camera view
  camera_view.cpp
 
  # Floating quantities
  floating_quantity_structure.cpp
  floating_quantity.cpp
  scalar_image_quantity.cpp
  color_image_quantity.cpp
  render_image_quantity_base.cpp
  depth_render_image_quantity.cpp
  color_render_image_quantity.cpp
  scalar_render_image_quantity.cpp
  
  # Rendering utilities
  imgui_config.cpp
  vector_artist.cpp
  trace_vector_field.cpp
  ribbon_artist.cpp
  image_color_artist.cpp
  fullscreen_artist.cpp
  
  ## Embedded binary data 
  render/bindata/bindata_font_lato_regular.cpp
  render/bindata/bindata_font_cousine_regular.cpp
  render/bindata/concrete_seamless.cpp
  render/bindata/bindata_clay.cpp
  render/bindata/bindata_wax.cpp
  render/bindata/bindata_candy.cpp
  render/bindata/bindata_flat.cpp
  render/bindata/bindata_mud.cpp
  render/bindata/bindata_ceramic.cpp
  render/bindata/bindata_jade.cpp
  render/bindata/bindata_normal.cpp
)


# Setting headers is useful for some build systems. For instance, in Visual Studio this is necessary for the header files to be indexed as a part of the project.
SET(HEADERS
  ${INCLUDE_ROOT}/affine_remapper.h
  ${INCLUDE_ROOT}/affine_remapper.ipp
  ${INCLUDE_ROOT}/camera_parameters.h
  ${INCLUDE_ROOT}/camera_view.h
  ${INCLUDE_ROOT}/camera_view.ipp
  ${INCLUDE_ROOT}/color_management.h
  ${INCLUDE_ROOT}/color_image_quantity.h
  ${INCLUDE_ROOT}/color_render_image_quantity.h
  ${INCLUDE_ROOT}/colors.h
  ${INCLUDE_ROOT}/color_quantity.h
  ${INCLUDE_ROOT}/color_quantity.ipp
  ${INCLUDE_ROOT}/combining_hash_functions.h
  ${INCLUDE_ROOT}/curve_network.h
  ${INCLUDE_ROOT}/curve_network.ipp
  ${INCLUDE_ROOT}/curve_network_color_quantity.h
  ${INCLUDE_ROOT}/curve_network_quantity.h
  ${INCLUDE_ROOT}/curve_network_scalar_quantity.h
  ${INCLUDE_ROOT}/curve_network_vector_quantity.h
  ${INCLUDE_ROOT}/disjoint_sets.h
  ${INCLUDE_ROOT}/depth_render_image_quantity.h
  ${INCLUDE_ROOT}/file_helpers.h
  ${INCLUDE_ROOT}/floating_quantity_structure.h
  ${INCLUDE_ROOT}/floating_quantity.h
  ${INCLUDE_ROOT}/histogram.h
  ${INCLUDE_ROOT}/image_scalar_artist.h
  ${INCLUDE_ROOT}/image_scalar_artist.ipp
  ${INCLUDE_ROOT}/image_quantity.h
  ${INCLUDE_ROOT}/imgui_config.h
  ${INCLUDE_ROOT}/implicit_surface.h
  ${INCLUDE_ROOT}/implicit_surface.ipp
  ${INCLUDE_ROOT}/messages.h
  ${INCLUDE_ROOT}/options.h
  ${INCLUDE_ROOT}/persistent_value.h
  ${INCLUDE_ROOT}/pick.h
  ${INCLUDE_ROOT}/pick.ipp
  ${INCLUDE_ROOT}/point_cloud.h
  ${INCLUDE_ROOT}/point_cloud.ipp
  ${INCLUDE_ROOT}/point_cloud_color_quantity.h
  ${INCLUDE_ROOT}/point_cloud_quantity.h
  ${INCLUDE_ROOT}/point_cloud_scalar_quantity.h
  ${INCLUDE_ROOT}/point_cloud_parameterization_quantity.h
  ${INCLUDE_ROOT}/point_cloud_parameterization_quantity.ipp
  ${INCLUDE_ROOT}/point_cloud_vector_quantity.h
  ${INCLUDE_ROOT}/polyscope.h
  ${INCLUDE_ROOT}/quantity.h
  ${INCLUDE_ROOT}/quantity.ipp
  ${INCLUDE_ROOT}/render/color_maps.h
  ${INCLUDE_ROOT}/render/engine.h
  ${INCLUDE_ROOT}/render/engine.ipp
  ${INCLUDE_ROOT}/render/ground_plane.h
  ${INCLUDE_ROOT}/render/material_defs.h
  ${INCLUDE_ROOT}/render/materials.h
  ${INCLUDE_ROOT}/render_image_quantity_base.h
  ${INCLUDE_ROOT}/ribbon_artist.h
  ${INCLUDE_ROOT}/scaled_value.h
<<<<<<< HEAD
  ${INCLUDE_ROOT}/scalar_quantity.h
  ${INCLUDE_ROOT}/scalar_quantity.ipp
=======
  ${INCLUDE_ROOT}/scalar_image_quantity.h
  ${INCLUDE_ROOT}/scalar_render_image_quantity.h
>>>>>>> 4021c41b
  ${INCLUDE_ROOT}/screenshot.h
  ${INCLUDE_ROOT}/slice_plane.h
  ${INCLUDE_ROOT}/standardize_data_array.h
  ${INCLUDE_ROOT}/structure.h
  ${INCLUDE_ROOT}/structure.ipp
  ${INCLUDE_ROOT}/surface_color_quantity.h
  ${INCLUDE_ROOT}/surface_count_quantity.h
  ${INCLUDE_ROOT}/surface_graph_quantity.h
  ${INCLUDE_ROOT}/surface_input_curve_quantity.h
  ${INCLUDE_ROOT}/surface_mesh.h
  ${INCLUDE_ROOT}/surface_mesh.ipp
  ${INCLUDE_ROOT}/surface_mesh_io.h
  ${INCLUDE_ROOT}/surface_mesh_quantity.h
  ${INCLUDE_ROOT}/surface_parameterization_enums.h
  ${INCLUDE_ROOT}/surface_parameterization_quantity.h
  ${INCLUDE_ROOT}/surface_scalar_quantity.h
  ${INCLUDE_ROOT}/surface_selection_quantity.h
  ${INCLUDE_ROOT}/surface_subset_quantity.h
  ${INCLUDE_ROOT}/surface_vector_quantity.h
  ${INCLUDE_ROOT}/trace_vector_field.h
  ${INCLUDE_ROOT}/types.h
  ${INCLUDE_ROOT}/utilities.h
  ${INCLUDE_ROOT}/view.h
  ${INCLUDE_ROOT}/vector_quantity.h
  ${INCLUDE_ROOT}/vector_quantity.ipp
  ${INCLUDE_ROOT}/volume_mesh.h
  ${INCLUDE_ROOT}/volume_mesh.ipp
  ${INCLUDE_ROOT}/volume_mesh_quantity.h
  ${INCLUDE_ROOT}/volume_mesh_scalar_quantity.h
  ${INCLUDE_ROOT}/volume_mesh_color_quantity.h
  ${INCLUDE_ROOT}/volume_mesh_vector_quantity.h
  ${INCLUDE_ROOT}/volume_grid.h
  ${INCLUDE_ROOT}/volume_grid.ipp
  ${INCLUDE_ROOT}/volume_grid_quantity.h
  ${INCLUDE_ROOT}/volume_grid_scalar_quantity.h
  #${INCLUDE_ROOT}/volume_grid_color_quantity.h
  ${INCLUDE_ROOT}/volume_grid_vector_quantity.h
)

# Create a single library for the project
add_library(polyscope ${SRCS} ${BACKEND_SRCS} ${HEADERS} ${BACKEND_HEADERS})

# Required compiler settings
set_property(TARGET polyscope PROPERTY CXX_STANDARD 11)
set_property(TARGET polyscope PROPERTY CXX_STANDARD_REQUIRED TRUE)
set_target_properties(polyscope PROPERTIES POSITION_INDEPENDENT_CODE TRUE)
add_definitions(-DNOMINMAX)

# Include settings
target_include_directories(polyscope PUBLIC "${CMAKE_CURRENT_SOURCE_DIR}/../include")
target_include_directories(polyscope PUBLIC "${CMAKE_CURRENT_SOURCE_DIR}/../deps/glm")
#target_include_directories(polyscope PRIVATE "${CMAKE_CURRENT_SOURCE_DIR}/../deps/args") # not used, polyscope generates no apps directly
target_include_directories(polyscope PRIVATE "${CMAKE_CURRENT_SOURCE_DIR}/../deps/happly")
target_include_directories(polyscope PRIVATE "${CMAKE_CURRENT_SOURCE_DIR}/../deps/json/include")
target_include_directories(polyscope PRIVATE "${CMAKE_CURRENT_SOURCE_DIR}/../deps/stb")
target_include_directories(polyscope PRIVATE "${CMAKE_CURRENT_SOURCE_DIR}/../deps/MarchingCubeCpp/include")
target_include_directories(polyscope PRIVATE "${BACKEND_INCLUDE_DIRS}")
        
# Link settings
target_link_libraries(polyscope PUBLIC imgui)
target_link_libraries(polyscope PRIVATE "${BACKEND_LIBS}" stb MarchingCube)<|MERGE_RESOLUTION|>--- conflicted
+++ resolved
@@ -205,7 +205,7 @@
   vector_artist.cpp
   trace_vector_field.cpp
   ribbon_artist.cpp
-  image_color_artist.cpp
+  image_color_artist.cpp # TODO can we remove?
   fullscreen_artist.cpp
   
   ## Embedded binary data 
@@ -280,13 +280,10 @@
   ${INCLUDE_ROOT}/render_image_quantity_base.h
   ${INCLUDE_ROOT}/ribbon_artist.h
   ${INCLUDE_ROOT}/scaled_value.h
-<<<<<<< HEAD
   ${INCLUDE_ROOT}/scalar_quantity.h
   ${INCLUDE_ROOT}/scalar_quantity.ipp
-=======
   ${INCLUDE_ROOT}/scalar_image_quantity.h
   ${INCLUDE_ROOT}/scalar_render_image_quantity.h
->>>>>>> 4021c41b
   ${INCLUDE_ROOT}/screenshot.h
   ${INCLUDE_ROOT}/slice_plane.h
   ${INCLUDE_ROOT}/standardize_data_array.h
