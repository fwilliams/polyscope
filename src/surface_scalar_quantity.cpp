// Copyright 2017-2019, Nicholas Sharp and the Polyscope contributors. http://polyscope.run.
#include "polyscope/surface_scalar_quantity.h"

#include "polyscope/file_helpers.h"
#include "polyscope/gl/materials/materials.h"
#include "polyscope/gl/shaders.h"
#include "polyscope/gl/shaders/surface_shaders.h"
#include "polyscope/polyscope.h"

#include "imgui.h"

using std::cout;
using std::endl;

namespace polyscope {

SurfaceScalarQuantity::SurfaceScalarQuantity(std::string name, SurfaceMesh& mesh_, std::string definedOn_,
                                             DataType dataType_)
    : SurfaceMeshQuantity(name, mesh_, true), dataType(dataType_), definedOn(definedOn_) {

  // Set the default colormap based on what kind of data is given
  cMap = defaultColorMap(dataType);
}

void SurfaceScalarQuantity::draw() {
  if (!enabled) return;

  if (program == nullptr) {
    createProgram();
  }

  // Set uniforms
  parent.setTransformUniforms(*program);
  setProgramUniforms(*program);

  program->draw();
}

void SurfaceScalarQuantity::writeToFile(std::string filename) {
  polyscope::warning("Writing to file not yet implemented for this datatype");
}


// Update range uniforms
void SurfaceScalarQuantity::setProgramUniforms(gl::GLProgram& program) {
  program.setUniform("u_rangeLow", vizRangeLow);
  program.setUniform("u_rangeHigh", vizRangeHigh);
}

void SurfaceScalarQuantity::resetVizRange() {
  switch (dataType) {
  case DataType::STANDARD:
    vizRangeLow = dataRangeLow;
    vizRangeHigh = dataRangeHigh;
    break;
  case DataType::SYMMETRIC: {
    float absRange = std::max(std::abs(dataRangeLow), std::abs(dataRangeHigh));
    vizRangeLow = -absRange;
    vizRangeHigh = absRange;
  } break;
  case DataType::MAGNITUDE:
    vizRangeLow = 0.0;
    vizRangeHigh = dataRangeHigh;
    break;
  }
}

void SurfaceScalarQuantity::buildCustomUI() {
  ImGui::SameLine();

  // == Options popup
  if (ImGui::Button("Options")) {
    ImGui::OpenPopup("OptionsPopup");
  }
  if (ImGui::BeginPopup("OptionsPopup")) {

    if (ImGui::MenuItem("Write to file")) writeToFile();
    if (ImGui::MenuItem("Reset colormap range")) resetVizRange();

    ImGui::EndPopup();
  }

  if (buildColormapSelector(cMap)) {
    program.reset();
    hist.updateColormap(cMap);
  }

  // Draw the histogram of values
  hist.colormapRangeMin = vizRangeLow;
  hist.colormapRangeMax = vizRangeHigh;
  hist.buildUI();

  // Data range
  // Note: %g specifies are generally nicer than %e, but here we don't acutally have a choice. ImGui (for somewhat
  // valid reasons) links the resolution of the slider to the decimal width of the formatted number. When %g formats a
  // number with few decimal places, sliders can break. There is no way to set a minimum number of decimal places with
  // %g, unfortunately.
  {
    switch (dataType) {
    case DataType::STANDARD:
      ImGui::DragFloatRange2("", &vizRangeLow, &vizRangeHigh, (dataRangeHigh - dataRangeLow) / 100., dataRangeLow,
                             dataRangeHigh, "Min: %.3e", "Max: %.3e");
      break;
    case DataType::SYMMETRIC: {
      float absRange = std::max(std::abs(dataRangeLow), std::abs(dataRangeHigh));
      ImGui::DragFloatRange2("##range_symmetric", &vizRangeLow, &vizRangeHigh, absRange / 100., -absRange, absRange,
                             "Min: %.3e", "Max: %.3e");
    } break;
    case DataType::MAGNITUDE: {
      ImGui::DragFloatRange2("##range_mag", &vizRangeLow, &vizRangeHigh, vizRangeHigh / 100., 0.0, dataRangeHigh,
                             "Min: %.3e", "Max: %.3e");
    } break;
    }
  }
}

void SurfaceScalarQuantity::geometryChanged() { program.reset(); }

std::string SurfaceScalarQuantity::niceName() { return name + " (" + definedOn + " scalar)"; }

// ========================================================
// ==========           Vertex Scalar            ==========
// ========================================================

SurfaceVertexScalarQuantity::SurfaceVertexScalarQuantity(std::string name, std::vector<double> values_,
                                                         SurfaceMesh& mesh_, DataType dataType_)
    : SurfaceScalarQuantity(name, mesh_, "vertex", dataType_), values(std::move(values_))

{
  hist.updateColormap(cMap);
  hist.buildHistogram(values, parent.vertexAreas);

  std::tie(dataRangeLow, dataRangeHigh) = robustMinMax(values, 1e-5);
  resetVizRange();
}

void SurfaceVertexScalarQuantity::createProgram() {
  // Create the program to draw this quantity
  program.reset(new gl::GLProgram(&gl::VERTCOLOR_SURFACE_VERT_SHADER, &gl::VERTCOLOR_SURFACE_FRAG_SHADER,
                                  gl::DrawMode::Triangles));

  // Fill color buffers
  parent.fillGeometryBuffers(*program);
  fillColorBuffers(*program);

  setMaterialForProgram(*program, "wax");
}


void SurfaceVertexScalarQuantity::fillColorBuffers(gl::GLProgram& p) {
  std::vector<double> colorval;
<<<<<<< HEAD
  for (FacePtr f : parent->mesh->faces()) {
    // Implicitly triangulate
    double c0, c1;
    c0 = values[f.halfedge().vertex()];
    size_t iP = 0;
    for (VertexPtr v : f.adjacentVertices()) {
      double c2 = values[v];
      if (iP >= 2) {
        colorval.push_back(c0);
        colorval.push_back(c1);
        colorval.push_back(c2);
      }
      c1 = c2;
      iP++;
=======
  colorval.reserve(3 * parent.nFacesTriangulation());

  for (size_t iF = 0; iF < parent.nFaces(); iF++) {
    auto& face = parent.faces[iF];
    size_t D = face.size();

    // implicitly triangulate from root
    size_t vRoot = face[0];
    for (size_t j = 1; (j + 1) < D; j++) {
      size_t vB = face[j];
      size_t vC = face[(j + 1) % D];

      colorval.push_back(values[vRoot]);
      colorval.push_back(values[vB]);
      colorval.push_back(values[vC]);
>>>>>>> 27999e9c
    }
  }

  // Store data in buffers
  p.setAttribute("a_colorval", colorval);
  p.setTextureFromColormap("t_colormap", gl::getColorMap(cMap));
}

void SurfaceVertexScalarQuantity::writeToFile(std::string filename) {

  throw std::runtime_error("not implemented");

  /* TODO
  if (filename == "") {
    filename = promptForFilename();
    if (filename == "") {
      return;
    }
  }

  // For now, just always write scalar to U texture coordinate

  cout << "Writing vertex value to file " << filename << " in U coordinate of texture map" << endl;

  HalfedgeMesh* mesh = parent.mesh;
  CornerData<Vector2> scalarVal(mesh, Vector2{0.0, 0.0});
  for (CornerPtr c : mesh->corners()) {
    scalarVal[c].x = values[c.vertex()];
  }

  WavefrontOBJ::write(filename, *parent.geometry, scalarVal);
  */
}

void SurfaceVertexScalarQuantity::buildVertexInfoGUI(size_t vInd) {
  ImGui::TextUnformatted(name.c_str());
  ImGui::NextColumn();
  ImGui::Text("%g", values[vInd]);
  ImGui::NextColumn();
}

// ========================================================
// ==========            Face Scalar             ==========
// ========================================================

SurfaceFaceScalarQuantity::SurfaceFaceScalarQuantity(std::string name, std::vector<double> values_, SurfaceMesh& mesh_,
                                                     DataType dataType_)
    : SurfaceScalarQuantity(name, mesh_, "face", dataType_), values(std::move(values_))

{
  hist.updateColormap(cMap);
  hist.buildHistogram(values, parent.faceAreas);

  std::tie(dataRangeLow, dataRangeHigh) = robustMinMax(values, 1e-5);
  resetVizRange();
}

void SurfaceFaceScalarQuantity::createProgram() {
  // Create the program to draw this quantity
  program.reset(new gl::GLProgram(&gl::VERTCOLOR_SURFACE_VERT_SHADER, &gl::VERTCOLOR_SURFACE_FRAG_SHADER,
                                  gl::DrawMode::Triangles));

  // Fill color buffers
  parent.fillGeometryBuffers(*program);
  fillColorBuffers(*program);

  setMaterialForProgram(*program, "wax");
}

void SurfaceFaceScalarQuantity::fillColorBuffers(gl::GLProgram& p) {
  std::vector<double> colorval;
  colorval.reserve(3 * parent.nFacesTriangulation());

  for (size_t iF = 0; iF < parent.nFaces(); iF++) {
    auto& face = parent.faces[iF];
    size_t D = face.size();
    size_t triDegree = std::max(0, static_cast<int>(D) - 2);
    for (size_t j = 0; j < 3 * triDegree; j++) {
      colorval.push_back(values[iF]);
    }
  }

  // Store data in buffers
  p.setAttribute("a_colorval", colorval);
  p.setTextureFromColormap("t_colormap", gl::getColorMap(cMap));
}

void SurfaceFaceScalarQuantity::buildFaceInfoGUI(size_t fInd) {
  ImGui::TextUnformatted(name.c_str());
  ImGui::NextColumn();
  ImGui::Text("%g", values[fInd]);
  ImGui::NextColumn();
}


// ========================================================
// ==========            Edge Scalar             ==========
// ========================================================

SurfaceEdgeScalarQuantity::SurfaceEdgeScalarQuantity(std::string name, std::vector<double> values_, SurfaceMesh& mesh_,
                                                     DataType dataType_)
    : SurfaceScalarQuantity(name, mesh_, "edge", dataType_), values(std::move(values_))

{
  hist.updateColormap(cMap);
  hist.buildHistogram(values, parent.edgeLengths);

  std::tie(dataRangeLow, dataRangeHigh) = robustMinMax(values, 1e-5);
  resetVizRange();
}

void SurfaceEdgeScalarQuantity::createProgram() {
  // Create the program to draw this quantity
  program.reset(new gl::GLProgram(&gl::HALFEDGECOLOR_SURFACE_VERT_SHADER, &gl::HALFEDGECOLOR_SURFACE_FRAG_SHADER,
                                  gl::DrawMode::Triangles));

  // Fill color buffers
  parent.fillGeometryBuffers(*program);
  fillColorBuffers(*program);

  setMaterialForProgram(*program, "wax");
}

void SurfaceEdgeScalarQuantity::fillColorBuffers(gl::GLProgram& p) {
  std::vector<glm::vec3> colorval;
  colorval.reserve(3 * parent.nFacesTriangulation());

  // Fill buffers as usual, but at edges introduced by triangulation substitute the average value.
  // TODO this still doesn't look too great on polygon meshes... perhaps compute an average value per edge?
  for (size_t iF = 0; iF < parent.nFaces(); iF++) {
    auto& face = parent.faces[iF];
    size_t D = face.size();

    // First, compute an average value for the face
    double avgVal = 0.0;
    for (size_t j = 0; j < D; j++) {
      avgVal += values[parent.edgeIndices[iF][j]];
    }
    avgVal /= D;

    // implicitly triangulate from root
    for (size_t j = 1; (j + 1) < D; j++) {

      glm::vec3 combinedValues = {avgVal, values[parent.edgeIndices[iF][j]], avgVal};

      if (j == 1) {
        combinedValues.x = values[parent.edgeIndices[iF][0]];
      }
<<<<<<< HEAD
      if (iP > 2) {
        warning("Edge quantities not correct for non-triangular meshes");
=======
      if (j + 2 == D) {
        combinedValues.z = values[parent.edgeIndices[iF].back()];
      }

      for (size_t i = 0; i < 3; i++) {
        colorval.push_back(combinedValues);
>>>>>>> 27999e9c
      }
    }
  }

  // Store data in buffers
  p.setAttribute("a_colorvals", colorval);
  p.setTextureFromColormap("t_colormap", gl::getColorMap(cMap));
}

void SurfaceEdgeScalarQuantity::buildEdgeInfoGUI(size_t eInd) {
  ImGui::TextUnformatted(name.c_str());
  ImGui::NextColumn();
  ImGui::Text("%g", values[eInd]);
  ImGui::NextColumn();
}

// ========================================================
// ==========          Halfedge Scalar           ==========
// ========================================================

SurfaceHalfedgeScalarQuantity::SurfaceHalfedgeScalarQuantity(std::string name, std::vector<double> values_,
                                                             SurfaceMesh& mesh_, DataType dataType_)
    : SurfaceScalarQuantity(name, mesh_, "halfedge", dataType_), values(std::move(values_))

{

  std::vector<double> weightsVec(parent.nHalfedges());
  size_t iHe = 0;
  for (size_t iF = 0; iF < parent.nFaces(); iF++) {
    auto& face = parent.faces[iF];
    size_t D = face.size();
    for (size_t j = 0; j < D; j++) {
      weightsVec[iHe] = parent.edgeLengths[parent.edgeIndices[iF][j]];
      iHe++;
    }
  }

  hist.updateColormap(cMap);
  hist.buildHistogram(values, weightsVec);

  std::tie(dataRangeLow, dataRangeHigh) = robustMinMax(values, 1e-5);
  resetVizRange();
}

void SurfaceHalfedgeScalarQuantity::createProgram() {
  // Create the program to draw this quantity
  program.reset(new gl::GLProgram(&gl::HALFEDGECOLOR_SURFACE_VERT_SHADER, &gl::HALFEDGECOLOR_SURFACE_FRAG_SHADER,
                                  gl::DrawMode::Triangles));

  // Fill color buffers
  parent.fillGeometryBuffers(*program);
  fillColorBuffers(*program);

  setMaterialForProgram(*program, "wax");
}

void SurfaceHalfedgeScalarQuantity::fillColorBuffers(gl::GLProgram& p) {
  std::vector<glm::vec3> colorval;
  colorval.reserve(3 * parent.nFacesTriangulation());

  // Fill buffers as usual, but at edges introduced by triangulation substitute the average value.
  // TODO this still doesn't look too great on polygon meshes... perhaps compute an average value per edge?
  size_t iHe = 0;
  for (size_t iF = 0; iF < parent.nFaces(); iF++) {
    auto& face = parent.faces[iF];
    size_t D = face.size();

    // First, compute an average value for the face
    double avgVal = 0.0;
    for (size_t j = 0; j < D; j++) {
      avgVal += values[iHe + j];
    }
    avgVal /= D;

    // implicitly triangulate from root
    for (size_t j = 1; (j + 1) < D; j++) {
      glm::vec3 combinedValues = {avgVal, avgVal, avgVal};

      if (j == 1) {
        combinedValues[0] = values[iHe];
        iHe++;
      }
<<<<<<< HEAD
      if (iP > 2) {
        warning("Edge quantities not correct for non-triangular meshes");
=======

      combinedValues[1] = values[iHe];
      iHe++;

      if (j + 2 == D) {
        combinedValues[2] = values[iHe];
        iHe++;
      }

      for (size_t i = 0; i < 3; i++) {
        colorval.push_back(combinedValues);
>>>>>>> 27999e9c
      }
    }
  }


  // Store data in buffers
  p.setAttribute("a_colorvals", colorval);
  p.setTextureFromColormap("t_colormap", gl::getColorMap(cMap));
}

void SurfaceHalfedgeScalarQuantity::buildHalfedgeInfoGUI(size_t heInd) {
  ImGui::TextUnformatted(name.c_str());
  ImGui::NextColumn();
  ImGui::Text("%g", values[heInd]);
  ImGui::NextColumn();
}

} // namespace polyscope<|MERGE_RESOLUTION|>--- conflicted
+++ resolved
@@ -149,22 +149,6 @@
 
 void SurfaceVertexScalarQuantity::fillColorBuffers(gl::GLProgram& p) {
   std::vector<double> colorval;
-<<<<<<< HEAD
-  for (FacePtr f : parent->mesh->faces()) {
-    // Implicitly triangulate
-    double c0, c1;
-    c0 = values[f.halfedge().vertex()];
-    size_t iP = 0;
-    for (VertexPtr v : f.adjacentVertices()) {
-      double c2 = values[v];
-      if (iP >= 2) {
-        colorval.push_back(c0);
-        colorval.push_back(c1);
-        colorval.push_back(c2);
-      }
-      c1 = c2;
-      iP++;
-=======
   colorval.reserve(3 * parent.nFacesTriangulation());
 
   for (size_t iF = 0; iF < parent.nFaces(); iF++) {
@@ -180,7 +164,6 @@
       colorval.push_back(values[vRoot]);
       colorval.push_back(values[vB]);
       colorval.push_back(values[vC]);
->>>>>>> 27999e9c
     }
   }
 
@@ -329,17 +312,12 @@
       if (j == 1) {
         combinedValues.x = values[parent.edgeIndices[iF][0]];
       }
-<<<<<<< HEAD
-      if (iP > 2) {
-        warning("Edge quantities not correct for non-triangular meshes");
-=======
       if (j + 2 == D) {
         combinedValues.z = values[parent.edgeIndices[iF].back()];
       }
 
       for (size_t i = 0; i < 3; i++) {
         colorval.push_back(combinedValues);
->>>>>>> 27999e9c
       }
     }
   }
@@ -422,10 +400,6 @@
         combinedValues[0] = values[iHe];
         iHe++;
       }
-<<<<<<< HEAD
-      if (iP > 2) {
-        warning("Edge quantities not correct for non-triangular meshes");
-=======
 
       combinedValues[1] = values[iHe];
       iHe++;
@@ -437,7 +411,6 @@
 
       for (size_t i = 0; i < 3; i++) {
         colorval.push_back(combinedValues);
->>>>>>> 27999e9c
       }
     }
   }
